--- conflicted
+++ resolved
@@ -24,28 +24,6 @@
     ```
 * `pipx`
 
-<<<<<<< HEAD
-<<<<<<< HEAD
-### Windows
-
-For Windows users, if you use WSL, you're already covered with the previous instructions. If not, you'll need a Bash-like environment to run these scripts, such as Git Bash or Cygwin. 
-
-You can choose a directory to store your scripts (for example, `C:\scripts`) and add this directory to your PATH:
-
-1. Right-click on 'Computer' and choose 'Properties'.
-1. Click on 'Advanced system settings'.
-1. Click on 'Environment Variables'.
-1. Under 'System Variables' find the PATH variable, select it, and click 'Edit'.
-1. In the 'Variable value' field, add the path of the directory where you placed your scripts at the end, preceded by a semicolon (`;`). For example: `;C:\scripts`.
-1. Click 'OK', 'OK', 'OK'. You may need to restart your session or even your computer for the changes to take effect (Windows magic 🪄).
-=======
-    ```bash
-    pipx install llm-toolbox
-    ```
->>>>>>> e7695f40
-
-=======
->>>>>>> e8ee2e4 (version 0.0.1)
 ## Usage
 
 **You can pass arguments as the following:**
